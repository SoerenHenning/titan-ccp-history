package titan.ccp.history.api;

import com.datastax.driver.core.Session;
import com.google.gson.Gson;
import com.google.gson.GsonBuilder;
import org.apache.commons.lang3.math.NumberUtils;
import org.slf4j.Logger;
import org.slf4j.LoggerFactory;
import spark.Service;
import titan.ccp.models.records.ActivePowerRecord;
import titan.ccp.models.records.AggregatedActivePowerRecord;


/**
 * Contains a web server for accessing the history via a REST interface.
 */
public class RestApiServer {
  // TODO make a builder that returns this server

  private static final Logger LOGGER = LoggerFactory.getLogger(RestApiServer.class);

  private final Gson gson = new GsonBuilder().create();

  private final ActivePowerRepository<AggregatedActivePowerRecord> aggregatedRepository;
  private final ActivePowerRepository<ActivePowerRecord> normalRepository;

  private final Service webService;

  private final boolean enableCors;
  private final boolean enableGzip;

  /**
   * Creates a new API server using the passed parameters.
   */
  public RestApiServer(final Session cassandraSession, final int port, final boolean enableCors,
      final boolean enableGzip) {
    this.aggregatedRepository = ActivePowerRepository.forAggregated(cassandraSession);
    this.normalRepository = ActivePowerRepository.forNormal(cassandraSession);
    LOGGER.info("Instantiate API server.");
    this.webService = Service.ignite().port(port);
    this.enableCors = enableCors;
    this.enableGzip = enableGzip;
  }

  /**
   * Start the web server by setting up the API routes.
   */
  public void start() { // NOPMD NOCS declaration of routes
    LOGGER.info("Instantiate API routes.");

    if (this.enableCors) {
      this.webService.options("/*", (request, response) -> {

        final String accessControlRequestHeaders =
            request.headers("Access-Control-Request-Headers");
        if (accessControlRequestHeaders != null) {
          response.header("Access-Control-Allow-Headers", accessControlRequestHeaders);
        }

        final String accessControlRequestMethod =
            request.headers("Access-Control-Request-Method");
        if (accessControlRequestMethod != null) {
          response.header("Access-Control-Allow-Methods", accessControlRequestMethod);
        }

        return "OK";
      });

      this.webService.before((request, response) -> {
        response.header("Access-Control-Allow-Origin", "*");
      });
    }

    // TODO rename urls

    this.webService.get("/power-consumption", (request, response) -> {
      return this.normalRepository.getIdentifiers();
    }, this.gson::toJson);

    this.webService.get("/power-consumption/:identifier", (request, response) -> {
      final String identifier = request.params("identifier"); // NOCS NOPMD
      final long after = NumberUtils.toLong(request.queryParams("after"), 0); // NOCS NOPMD
      long from = NumberUtils.toLong(request.queryParams("from"), 0); // NOCS NOPMD
      from = from > 0 ? from : after;
      final long to =
          NumberUtils.toLong(request.queryParams("to"), System.currentTimeMillis()); // NOCS
      return this.normalRepository.getRange(identifier, from, to);
    }, this.gson::toJson);

    this.webService.get("/power-consumption/:identifier/latest", (request, response) -> {
      final String identifier = request.params("identifier");
      final int count = NumberUtils.toInt(request.queryParams("count"), 1); // NOCS
      return this.normalRepository.getLatest(identifier, count);
    }, this.gson::toJson);

    this.webService.get("/power-consumption/:identifier/distribution", (request, response) -> {
      final String identifier = request.params("identifier");
      final long after = NumberUtils.toLong(request.queryParams("after"), 0); // NOCS NOPMD
      long from = NumberUtils.toLong(request.queryParams("from"), 0); // NOCS NOPMD
      from = from > 0 ? from : after;
      final long to =
          NumberUtils.toLong(request.queryParams("to"), System.currentTimeMillis()); // NOCS NOPMD
      final int buckets = NumberUtils.toInt(request.queryParams("buckets"), 4); // NOCS
      return this.normalRepository.getDistribution(identifier, from, to, buckets);
    }, this.gson::toJson);

    this.webService.get("/power-consumption/:identifier/trend", (request, response) -> {
      final String identifier = request.params("identifier");
      final long after = NumberUtils.toLong(request.queryParams("after"), 0); // NOCS NOPMD
      long from = NumberUtils.toLong(request.queryParams("from"), 0); // NOCS NOPMD
      from = from > 0 ? from : after;
      final int pointsToSmooth =
          NumberUtils.toInt(request.queryParams("pointsToSmooth"), 10); // NOCS NOPMD

      final long to =
          NumberUtils.toLong(request.queryParams("to"), System.currentTimeMillis()); // NOCS NOPMD
      return this.normalRepository.getTrend(identifier, from, pointsToSmooth, to);
    }, this.gson::toJson);


    this.webService.get("/power-consumption/:identifier/count", (request, response) -> {
      final String identifier = request.params("identifier");
      final long after = NumberUtils.toLong(request.queryParams("after"), 0); // NOCS NOPMD
      long from = NumberUtils.toLong(request.queryParams("from"), 0); // NOCS NOPMD
      from = from > 0 ? from : after;
      final long to =
          NumberUtils.toLong(request.queryParams("to"), System.currentTimeMillis()); // NOCS  NOPMD
      return this.normalRepository.getCount(identifier, from, to);
    }, this.gson::toJson);

    // TODO Temporary for evaluation, this is not working for huge data sets
    this.webService.get("/power-consumption-count", (request, response) -> {
      return this.normalRepository.getTotalCount();
    }, this.gson::toJson);

    this.webService.get("/aggregated-power-consumption", (request, response) -> {
      return this.aggregatedRepository.getIdentifiers();
    }, this.gson::toJson);

    this.webService.get("/aggregated-power-consumption/:identifier", (request, response) -> {
      final String identifier = request.params("identifier");
      final long after = NumberUtils.toLong(request.queryParams("after"), 0); // NOCS NOPMD
      long from = NumberUtils.toLong(request.queryParams("from"), 0); // NOCS NOPMD
      from = from > 0 ? from : after;
      final long to =
          NumberUtils.toLong(request.queryParams("to"), System.currentTimeMillis()); // NOCS NOPMD
      return this.aggregatedRepository.getRange(identifier, from, to);
    }, this.gson::toJson);

    this.webService.get("/aggregated-power-consumption/:identifier/latest",
        (request, response) -> {
          final String identifier = request.params("identifier");
          final int count = NumberUtils.toInt(request.queryParams("count"), 1); // NOCS NOPMD
          return this.aggregatedRepository.getLatest(identifier, count);
        }, this.gson::toJson);

    this.webService.get("/aggregated-power-consumption/:identifier/distribution",
        (request, response) -> {
          final String identifier = request.params("identifier");
          final long after = NumberUtils.toLong(request.queryParams("after"), 0); // NOCS NOPMD
          long from = NumberUtils.toLong(request.queryParams("from"), 0); // NOCS NOPMD
          from = from > 0 ? from : after;
          final long to =
              NumberUtils.toLong(request.queryParams("to"),System.currentTimeMillis());//NOCS NOPMD
          final int buckets = NumberUtils.toInt(request.queryParams("buckets"), 4); // NOCS NOPMD
          return this.aggregatedRepository.getDistribution(identifier, from, to, buckets);
        }, this.gson::toJson);

    this.webService.get("/aggregated-power-consumption/:identifier/trend",
        (request, response) -> {
          final String identifier = request.params("identifier");
          final long after = NumberUtils.toLong(request.queryParams("after"), 0); // NOCS NOPMD
          long from = NumberUtils.toLong(request.queryParams("from"), 0); // NOCS NOPMD
          from = from > 0 ? from : after;
          final int pointsToSmooth =
              NumberUtils.toInt(request.queryParams("pointsToSmooth"), 10); // NOCS NOPMD
          final long to =
              NumberUtils.toLong(request.queryParams("to"), System.currentTimeMillis());//NOCS NOPMD
          return this.aggregatedRepository.getTrend(identifier, from, pointsToSmooth, to);
        }, this.gson::toJson);

    this.webService.get("/aggregated-power-consumption/:identifier/count",
        (request, response) -> {
          final String identifier = request.params("identifier");
          final long after = NumberUtils.toLong(request.queryParams("after"), 0); // NOCS NOPMD
          long from = NumberUtils.toLong(request.queryParams("from"), 0); // NOCS NOPMD
          from = from > 0 ? from : after;
          final long to =
              NumberUtils.toLong(request.queryParams("to"), System.currentTimeMillis()); // NOCS
          // NOPMD
          return this.aggregatedRepository.getCount(identifier, from, to);
        }, this.gson::toJson);

    this.webService.after((request, response) -> {
      response.type("application/json");
      if (this.enableGzip) {
        response.header("Content-Encoding", "gzip");
      }
    });
<<<<<<< HEAD
=======
  }

  /**
   * Stop the webserver.
   */
  public void stop() {
    this.webService.stop();
>>>>>>> 79db149a
  }
}<|MERGE_RESOLUTION|>--- conflicted
+++ resolved
@@ -124,7 +124,7 @@
       long from = NumberUtils.toLong(request.queryParams("from"), 0); // NOCS NOPMD
       from = from > 0 ? from : after;
       final long to =
-          NumberUtils.toLong(request.queryParams("to"), System.currentTimeMillis()); // NOCS  NOPMD
+          NumberUtils.toLong(request.queryParams("to"), System.currentTimeMillis()); // NOCS NOPMD
       return this.normalRepository.getCount(identifier, from, to);
     }, this.gson::toJson);
 
@@ -161,7 +161,8 @@
           long from = NumberUtils.toLong(request.queryParams("from"), 0); // NOCS NOPMD
           from = from > 0 ? from : after;
           final long to =
-              NumberUtils.toLong(request.queryParams("to"),System.currentTimeMillis());//NOCS NOPMD
+              NumberUtils.toLong(request.queryParams("to"), System.currentTimeMillis());// NOCS
+                                                                                        // NOPMD
           final int buckets = NumberUtils.toInt(request.queryParams("buckets"), 4); // NOCS NOPMD
           return this.aggregatedRepository.getDistribution(identifier, from, to, buckets);
         }, this.gson::toJson);
@@ -175,7 +176,8 @@
           final int pointsToSmooth =
               NumberUtils.toInt(request.queryParams("pointsToSmooth"), 10); // NOCS NOPMD
           final long to =
-              NumberUtils.toLong(request.queryParams("to"), System.currentTimeMillis());//NOCS NOPMD
+              NumberUtils.toLong(request.queryParams("to"), System.currentTimeMillis());// NOCS
+                                                                                        // NOPMD
           return this.aggregatedRepository.getTrend(identifier, from, pointsToSmooth, to);
         }, this.gson::toJson);
 
@@ -197,8 +199,7 @@
         response.header("Content-Encoding", "gzip");
       }
     });
-<<<<<<< HEAD
-=======
+
   }
 
   /**
@@ -206,6 +207,5 @@
    */
   public void stop() {
     this.webService.stop();
->>>>>>> 79db149a
   }
 }